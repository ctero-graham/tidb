--- conflicted
+++ resolved
@@ -32,16 +32,6 @@
 }
 
 // BuildIndexRange will build range of index for PhysicalIndexScan
-<<<<<<< HEAD
-func BuildIndexRange(sc *variable.StatementContext, tbl *model.TableInfo, index *model.IndexInfo, conds []expression.Expression, inAndEqCnt int) ([]*types.IndexRange, error) {
-	var ranges []*types.IndexRange
-	rb := rangeBuilder{sc: sc}
-	for i := 0; i < inAndEqCnt; i++ {
-		// Build ranges for equal or in access conditions.
-		point := rb.build(conds[i])
-		colOff := index.Columns[i].Offset
-		tp := &tbl.Columns[colOff].FieldType
-=======
 func BuildIndexRange(sc *variable.StatementContext, tblInfo *model.TableInfo, index *model.IndexInfo,
 	accessInAndEqCount int, accessCondition []expression.Expression) ([]*types.IndexRange, error) {
 	rb := rangeBuilder{sc: sc}
@@ -51,7 +41,6 @@
 		point := rb.build(accessCondition[i])
 		colOff := index.Columns[i].Offset
 		tp := &tblInfo.Columns[colOff].FieldType
->>>>>>> 9e1022a9
 		if i == 0 {
 			ranges = rb.buildIndexRanges(point, tp)
 		} else {
@@ -60,18 +49,6 @@
 	}
 	rangePoints := fullRange
 	// Build rangePoints for non-equal access conditions.
-<<<<<<< HEAD
-	for i := inAndEqCnt; i < len(conds); i++ {
-		rangePoints = rb.intersection(rangePoints, rb.build(conds[i]))
-	}
-	if inAndEqCnt == 0 {
-		colOff := index.Columns[0].Offset
-		tp := &tbl.Columns[colOff].FieldType
-		ranges = rb.buildIndexRanges(rangePoints, tp)
-	} else if inAndEqCnt < len(conds) {
-		colOff := index.Columns[inAndEqCnt].Offset
-		tp := &tbl.Columns[colOff].FieldType
-=======
 	for i := accessInAndEqCount; i < len(accessCondition); i++ {
 		rangePoints = rb.intersection(rangePoints, rb.build(accessCondition[i]))
 	}
@@ -82,7 +59,6 @@
 	} else if accessInAndEqCount < len(accessCondition) {
 		colOff := index.Columns[accessInAndEqCount].Offset
 		tp := &tblInfo.Columns[colOff].FieldType
->>>>>>> 9e1022a9
 		ranges = rb.appendIndexRanges(ranges, rangePoints, tp)
 	}
 
