// Copyright 2016 PingCAP, Inc.
//
// Licensed under the Apache License, Version 2.0 (the "License");
// you may not use this file except in compliance with the License.
// You may obtain a copy of the License at
//
//     http://www.apache.org/licenses/LICENSE-2.0
//
// Unless required by applicable law or agreed to in writing, software
// distributed under the License is distributed on an "AS IS" BASIS,
// See the License for the specific language governing permissions and
// limitations under the License.

// Package tikv provides tcp connection to kvserver.
package tikv

import (
	"time"

	"github.com/juju/errors"
	"github.com/pingcap/kvproto/pkg/tikvpb"
	"github.com/pingcap/tidb/store/tikv/tikvrpc"
	goctx "golang.org/x/net/context"
)

const (
	maxConnection     = 200
	dialTimeout       = 5 * time.Second
	readTimeoutShort  = 20 * time.Second  // For requests that read/write several key-values.
	readTimeoutMedium = 60 * time.Second  // For requests that may need scan region.
	readTimeoutLong   = 150 * time.Second // For requests that may need scan region multiple times.

	rpcLabelKV  = "kv"
	rpcLabelCop = "cop"
)

// Client is a client that sends RPC.
// It should not be used after calling Close().
type Client interface {
	// Close should release all data.
	Close() error
	// SendReq sends Request.
	SendReq(ctx goctx.Context, addr string, req *tikvrpc.Request) (*tikvrpc.Response, error)
}

// TODO: Add flow control between RPC clients in TiDB ond RPC servers in TiKV.
// Since we use shared client connection to communicate to the same TiKV, it's possible
// that there are too many concurrent requests which overload the service of TiKV.
type rpcClient struct {
	// TODO: Refactor ConnPools
	p *Pools
}

func newRPCClient() *rpcClient {
	return &rpcClient{
		p: NewPools(maxConnection, func(addr string) (*Conn, error) {
			return NewConnection(addr, dialTimeout)
		}),
	}
}

// SendReq sends a Request to server and receives Response.
func (c *rpcClient) SendReq(ctx goctx.Context, addr string, req *tikvrpc.Request) (*tikvrpc.Response, error) {
	start := time.Now()
	var label = rpcLabelKV
	if req.Type == tikvrpc.CmdCop {
		label = rpcLabelCop
	}
	defer func() { sendReqHistogram.WithLabelValues(label).Observe(time.Since(start).Seconds()) }()

	conn, err := c.p.GetConn(addr)
	if err != nil {
		return nil, errors.Trace(err)
	}
	connPoolHistogram.WithLabelValues("cop").Observe(time.Since(start).Seconds())
	defer c.p.PutConn(conn)
	resp, err := c.callRPC(ctx, conn, req)
	if err != nil {
		conn.Close()
		return nil, errors.Trace(err)
	}
	return resp, nil
}

func (c *rpcClient) callRPC(ctx goctx.Context, conn *Conn, req *tikvrpc.Request) (*tikvrpc.Response, error) {
	resp := &tikvrpc.Response{}
	resp.Type = req.Type
	client := tikvpb.NewTikvClient(conn.ClientConn)
	switch req.Type {
	case tikvrpc.CmdGet:
		r, err := client.KvGet(ctx, req.Get)
		if err != nil {
			return nil, errors.Trace(err)
		}
		resp.Get = r
		return resp, nil
	case tikvrpc.CmdScan:
		r, err := client.KvScan(ctx, req.Scan)
		if err != nil {
			return nil, errors.Trace(err)
		}
		resp.Scan = r
		return resp, nil
	case tikvrpc.CmdPrewrite:
		r, err := client.KvPrewrite(ctx, req.Prewrite)
		if err != nil {
			return nil, errors.Trace(err)
		}
		resp.Prewrite = r
		return resp, nil
	case tikvrpc.CmdCommit:
		r, err := client.KvCommit(ctx, req.Commit)
		if err != nil {
			return nil, errors.Trace(err)
		}
		resp.Commit = r
		return resp, nil
	case tikvrpc.CmdCleanup:
		r, err := client.KvCleanup(ctx, req.Cleanup)
		if err != nil {
			return nil, errors.Trace(err)
		}
		resp.Cleanup = r
		return resp, nil
	case tikvrpc.CmdBatchGet:
		r, err := client.KvBatchGet(ctx, req.BatchGet)
		if err != nil {
			return nil, errors.Trace(err)
		}
		resp.BatchGet = r
		return resp, nil
	case tikvrpc.CmdBatchRollback:
		r, err := client.KvBatchRollback(ctx, req.BatchRollback)
		if err != nil {
			return nil, errors.Trace(err)
		}
		resp.BatchRollback = r
		return resp, nil
	case tikvrpc.CmdScanLock:
		r, err := client.KvScanLock(ctx, req.ScanLock)
		if err != nil {
			return nil, errors.Trace(err)
		}
		resp.ScanLock = r
		return resp, nil
	case tikvrpc.CmdResolveLock:
		r, err := client.KvResolveLock(ctx, req.ResolveLock)
		if err != nil {
			return nil, errors.Trace(err)
		}
		resp.ResolveLock = r
		return resp, nil
	case tikvrpc.CmdGC:
		r, err := client.KvGC(ctx, req.GC)
		if err != nil {
			return nil, errors.Trace(err)
		}
		resp.GC = r
		return resp, nil
	case tikvrpc.CmdRawGet:
		r, err := client.RawGet(ctx, req.RawGet)
		if err != nil {
			return nil, errors.Trace(err)
		}
		resp.RawGet = r
		return resp, nil
	case tikvrpc.CmdRawPut:
		r, err := client.RawPut(ctx, req.RawPut)
		if err != nil {
			return nil, errors.Trace(err)
		}
		resp.RawPut = r
		return resp, nil
	case tikvrpc.CmdRawDelete:
		r, err := client.RawDelete(ctx, req.RawDelete)
		if err != nil {
			return nil, errors.Trace(err)
		}
		resp.RawDelete = r
		return resp, nil
	case tikvrpc.CmdCop:
		r, err := client.Coprocessor(ctx, req.Cop)
		if err != nil {
			return nil, errors.Trace(err)
		}
		resp.Cop = r
		return resp, nil
	default:
		return nil, errors.Errorf("invalid request type: %v", req.Type)
	}
<<<<<<< HEAD
=======

	conn, err := c.p.GetConn(addr)
	if err != nil {
		return nil, errors.Trace(err)
	}
	connPoolHistogram.WithLabelValues("kv").Observe(time.Since(start).Seconds())
	defer c.p.PutConn(conn)
	msg := msgpb.Message{
		MsgType: msgpb.MessageType_KvReq,
		KvReq:   req,
	}
	err = c.doSend(conn, &msg, writeTimeout, timeout)
	if err != nil {
		conn.Close()
		return nil, errors.Trace(err)
	}
	if msg.GetMsgType() != msgpb.MessageType_KvResp || msg.GetKvResp() == nil {
		conn.Close()
		return nil, errors.Trace(errInvalidResponse)
	}
	return msg.GetKvResp(), nil
}

func (c *rpcClient) doSend(conn *Conn, msg *msgpb.Message, writeTimeout time.Duration, readTimeout time.Duration) error {
	curMsgID := atomic.AddUint64(&c.msgID, 1)
	conn.SetWriteDeadline(time.Now().Add(writeTimeout))
	if err := util.WriteMessage(conn, curMsgID, msg); err != nil {
		return errors.Trace(err)
	}
	if err := conn.Flush(); err != nil {
		return errors.Trace(err)
	}
	conn.SetReadDeadline(time.Now().Add(readTimeout))
	msgID, err := util.ReadMessage(conn.BufioReader(), msg)
	if err != nil {
		return errors.Trace(err)
	}
	if curMsgID != msgID {
		log.Errorf("Sent msgID[%d] mismatches recv msgID[%d]", curMsgID, msgID)
		return errors.Trace(errInvalidResponse)
	}
	return nil
>>>>>>> 1fb02208
}

func (c *rpcClient) Close() error {
	c.p.Close()
	return nil
}<|MERGE_RESOLUTION|>--- conflicted
+++ resolved
@@ -188,51 +188,6 @@
 	default:
 		return nil, errors.Errorf("invalid request type: %v", req.Type)
 	}
-<<<<<<< HEAD
-=======
-
-	conn, err := c.p.GetConn(addr)
-	if err != nil {
-		return nil, errors.Trace(err)
-	}
-	connPoolHistogram.WithLabelValues("kv").Observe(time.Since(start).Seconds())
-	defer c.p.PutConn(conn)
-	msg := msgpb.Message{
-		MsgType: msgpb.MessageType_KvReq,
-		KvReq:   req,
-	}
-	err = c.doSend(conn, &msg, writeTimeout, timeout)
-	if err != nil {
-		conn.Close()
-		return nil, errors.Trace(err)
-	}
-	if msg.GetMsgType() != msgpb.MessageType_KvResp || msg.GetKvResp() == nil {
-		conn.Close()
-		return nil, errors.Trace(errInvalidResponse)
-	}
-	return msg.GetKvResp(), nil
-}
-
-func (c *rpcClient) doSend(conn *Conn, msg *msgpb.Message, writeTimeout time.Duration, readTimeout time.Duration) error {
-	curMsgID := atomic.AddUint64(&c.msgID, 1)
-	conn.SetWriteDeadline(time.Now().Add(writeTimeout))
-	if err := util.WriteMessage(conn, curMsgID, msg); err != nil {
-		return errors.Trace(err)
-	}
-	if err := conn.Flush(); err != nil {
-		return errors.Trace(err)
-	}
-	conn.SetReadDeadline(time.Now().Add(readTimeout))
-	msgID, err := util.ReadMessage(conn.BufioReader(), msg)
-	if err != nil {
-		return errors.Trace(err)
-	}
-	if curMsgID != msgID {
-		log.Errorf("Sent msgID[%d] mismatches recv msgID[%d]", curMsgID, msgID)
-		return errors.Trace(errInvalidResponse)
-	}
-	return nil
->>>>>>> 1fb02208
 }
 
 func (c *rpcClient) Close() error {
