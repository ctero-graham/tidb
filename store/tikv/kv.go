// Copyright 2016 PingCAP, Inc.
//
// Licensed under the Apache License, Version 2.0 (the "License");
// you may not use this file except in compliance with the License.
// You may obtain a copy of the License at
//
//     http://www.apache.org/licenses/LICENSE-2.0
//
// Unless required by applicable law or agreed to in writing, software
// distributed under the License is distributed on an "AS IS" BASIS,
// See the License for the specific language governing permissions and
// limitations under the License.

package tikv

import (
	"fmt"
	"math/rand"
	"net/url"
	"strings"
	"sync"
	"time"

	"github.com/juju/errors"
	"github.com/ngaut/log"
	"github.com/pingcap/pd/pd-client"
	"github.com/pingcap/tidb/kv"
	"github.com/pingcap/tidb/store/tikv/mock-tikv"
	"github.com/pingcap/tidb/store/tikv/oracle"
	"github.com/pingcap/tidb/store/tikv/oracle/oracles"
	"github.com/pingcap/tidb/store/tikv/tikvrpc"
	goctx "golang.org/x/net/context"
)

type storeCache struct {
	sync.Mutex
	cache map[string]*tikvStore
}

var mc storeCache

// Driver implements engine Driver.
type Driver struct {
}

// Open opens or creates an TiKV storage with given path.
// Path example: tikv://etcd-node1:port,etcd-node2:port?cluster=1&disableGC=false
func (d Driver) Open(path string) (kv.Storage, error) {
	mc.Lock()
	defer mc.Unlock()

	etcdAddrs, disableGC, err := parsePath(path)
	if err != nil {
		return nil, errors.Trace(err)
	}

	pdCli, err := pd.NewClient(etcdAddrs)
	if err != nil {
		if strings.Contains(err.Error(), "i/o timeout") {
			return nil, errors.Annotate(err, txnRetryableMark)
		}
		return nil, errors.Trace(err)
	}

	// FIXME: uuid will be a very long and ugly string, simplify it.
	uuid := fmt.Sprintf("tikv-%v", pdCli.GetClusterID(goctx.TODO()))
	if store, ok := mc.cache[uuid]; ok {
		return store, nil
	}

	s, err := newTikvStore(uuid, &codecPDClient{pdCli}, newRPCClient(), !disableGC)
	if err != nil {
		return nil, errors.Trace(err)
	}
	s.etcdAddrs = etcdAddrs
	mc.cache[uuid] = s
	return s, nil
}

// MockDriver is in memory mock TiKV driver.
type MockDriver struct {
}

// Open creates a MockTiKV storage.
func (d MockDriver) Open(path string) (kv.Storage, error) {
	u, err := url.Parse(path)
	if err != nil {
		return nil, errors.Trace(err)
	}
	if !strings.EqualFold(u.Scheme, "mocktikv") {
		return nil, errors.Errorf("Uri scheme expected(mocktikv) but found (%s)", u.Scheme)
	}
	return NewMockTikvStore(u.Path)
}

// update oracle's lastTS every 2000ms.
var oracleUpdateInterval = 2000

type tikvStore struct {
	clusterID    uint64
	uuid         string
	oracle       oracle.Oracle
	client       Client
	regionCache  *RegionCache
	lockResolver *LockResolver
	gcWorker     *GCWorker
	etcdAddrs    []string
	mock         bool
}

func newTikvStore(uuid string, pdClient pd.Client, client Client, enableGC bool) (*tikvStore, error) {
	oracle, err := oracles.NewPdOracle(pdClient, time.Duration(oracleUpdateInterval)*time.Millisecond)
	if err != nil {
		return nil, errors.Trace(err)
	}
	_, mock := client.(*mocktikv.RPCClient)
	store := &tikvStore{
		clusterID:   pdClient.GetClusterID(goctx.TODO()),
		uuid:        uuid,
		oracle:      oracle,
		client:      client,
		regionCache: NewRegionCache(pdClient),
		mock:        mock,
	}
	store.lockResolver = newLockResolver(store)
	if enableGC {
		store.gcWorker, err = NewGCWorker(store)
		if err != nil {
			return nil, errors.Trace(err)
		}
	}
	return store, nil
}

func (s *tikvStore) EtcdAddrs() []string {
	return s.etcdAddrs
}

// NewMockTikvStore creates a mocked tikv store, the path is the file path to store the data.
// Zero length string represents in memory storage.
func NewMockTikvStore(path string) (kv.Storage, error) {
	if path != "" {
		return nil, errors.New("persistent mockTiKV is not supported yet")
	}
	cluster := mocktikv.NewCluster()
	mocktikv.BootstrapWithSingleStore(cluster)
	mvccStore := mocktikv.NewMvccStore()
	client := mocktikv.NewRPCClient(cluster, mvccStore)
	uuid := fmt.Sprintf("mock-tikv-store-:%v", time.Now().Unix())
	pdCli := &codecPDClient{mocktikv.NewPDClient(cluster)}
	return newTikvStore(uuid, pdCli, client, false)
}

// NewMockTikvStoreWithCluster creates a mocked tikv store with cluster.
func NewMockTikvStoreWithCluster(cluster *mocktikv.Cluster) (kv.Storage, error) {
	mocktikv.BootstrapWithSingleStore(cluster)
	mvccStore := mocktikv.NewMvccStore()
	client := mocktikv.NewRPCClient(cluster, mvccStore)
	uuid := fmt.Sprintf("mock-tikv-store-:%v", time.Now().Unix())
	pdCli := &codecPDClient{mocktikv.NewPDClient(cluster)}
	return newTikvStore(uuid, pdCli, client, false)
}

// GetMockTiKVClient gets the *mocktikv.RPCClient from a mocktikv store.
// Used for test.
func GetMockTiKVClient(store kv.Storage) *mocktikv.RPCClient {
	s := store.(*tikvStore)
	return s.client.(*mocktikv.RPCClient)
}

func (s *tikvStore) Begin() (kv.Transaction, error) {
	txn, err := newTiKVTxn(s)
	if err != nil {
		return nil, errors.Trace(err)
	}
	txnCounter.Inc()
	return txn, nil
}

// BeginWithStartTS begins a transaction with startTS.
func (s *tikvStore) BeginWithStartTS(startTS uint64) (kv.Transaction, error) {
	txn, err := newTikvTxnWithStartTS(s, startTS)
	if err != nil {
		return nil, errors.Trace(err)
	}
	txnCounter.Inc()
	return txn, nil
}

func (s *tikvStore) GetSnapshot(ver kv.Version) (kv.Snapshot, error) {
	snapshot := newTiKVSnapshot(s, ver)
	snapshotCounter.Inc()
	return snapshot, nil
}

func (s *tikvStore) Close() error {
	mc.Lock()
	defer mc.Unlock()

	delete(mc.cache, s.uuid)
	s.oracle.Close()
	if s.gcWorker != nil {
		s.gcWorker.Close()
	}
	// Make sure all connections are put back into the pools.
	if err := s.client.Close(); err != nil {
		return errors.Trace(err)
	}
	return nil
}

func (s *tikvStore) UUID() string {
	return s.uuid
}

func (s *tikvStore) CurrentVersion() (kv.Version, error) {
	bo := NewBackoffer(tsoMaxBackoff, goctx.Background())
	startTS, err := s.getTimestampWithRetry(bo)
	if err != nil {
		return kv.NewVersion(0), errors.Trace(err)
	}
	return kv.NewVersion(startTS), nil
}

func (s *tikvStore) getTimestampWithRetry(bo *Backoffer) (uint64, error) {
	for {
		startTS, err := s.oracle.GetTimestamp(bo.ctx)
		if err == nil {
			return startTS, nil
		}
		err = bo.Backoff(boPDRPC, errors.Errorf("get timestamp failed: %v", err))
		if err != nil {
			return 0, errors.Trace(err)
		}
	}
}

func (s *tikvStore) GetClient() kv.Client {
	txnCmdCounter.WithLabelValues("get_client").Inc()
	return &CopClient{
		store: s,
	}
}

<<<<<<< HEAD
func (s *tikvStore) SendReq(bo *Backoffer, req *tikvrpc.Request, regionID RegionVerID, timeout time.Duration) (*tikvrpc.Response, error) {
	sender := NewRegionRequestSender(bo, s.regionCache, s.client)
	return sender.SendReq(req, regionID, timeout)
=======
func (s *tikvStore) SendKVReq(bo *Backoffer, req *pb.Request, regionID RegionVerID, timeout time.Duration) (*pb.Response, error) {
	sender := NewRegionRequestSender(s.regionCache, s.client)
	return sender.SendKVReq(bo, req, regionID, timeout)
>>>>>>> 598b45a4
}

// ParseEtcdAddr parses path to etcd address list
func ParseEtcdAddr(path string) (etcdAddrs []string, err error) {
	etcdAddrs, _, err = parsePath(path)
	return
}

func parsePath(path string) (etcdAddrs []string, disableGC bool, err error) {
	var u *url.URL
	u, err = url.Parse(path)
	if err != nil {
		err = errors.Trace(err)
		return
	}
	if strings.ToLower(u.Scheme) != "tikv" {
		err = errors.Errorf("Uri scheme expected[tikv] but found [%s]", u.Scheme)
		log.Error(err)
		return
	}
	switch strings.ToLower(u.Query().Get("disableGC")) {
	case "true":
		disableGC = true
	case "false", "":
	default:
		err = errors.New("disableGC flag should be true/false")
		return
	}
	etcdAddrs = strings.Split(u.Host, ",")
	return
}

func init() {
	mc.cache = make(map[string]*tikvStore)
	rand.Seed(time.Now().UnixNano())
}<|MERGE_RESOLUTION|>--- conflicted
+++ resolved
@@ -242,15 +242,9 @@
 	}
 }
 
-<<<<<<< HEAD
 func (s *tikvStore) SendReq(bo *Backoffer, req *tikvrpc.Request, regionID RegionVerID, timeout time.Duration) (*tikvrpc.Response, error) {
-	sender := NewRegionRequestSender(bo, s.regionCache, s.client)
-	return sender.SendReq(req, regionID, timeout)
-=======
-func (s *tikvStore) SendKVReq(bo *Backoffer, req *pb.Request, regionID RegionVerID, timeout time.Duration) (*pb.Response, error) {
 	sender := NewRegionRequestSender(s.regionCache, s.client)
-	return sender.SendKVReq(bo, req, regionID, timeout)
->>>>>>> 598b45a4
+	return sender.SendReq(bo, req, regionID, timeout)
 }
 
 // ParseEtcdAddr parses path to etcd address list
