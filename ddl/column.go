--- conflicted
+++ resolved
@@ -434,38 +434,35 @@
 		return ver, errors.Trace(err)
 	}
 
-<<<<<<< HEAD
-	return d.updateColumn(t, job, newCol, oldColName)
-=======
-	return errors.Trace(d.doModifyColumn(t, job, newCol, oldColName, pos))
+	return d.doModifyColumn(t, job, newCol, oldColName, pos)
 }
 
 // doModifyColumn updates the column information and reorders all columns.
-func (d *ddl) doModifyColumn(t *meta.Meta, job *model.Job, col *model.ColumnInfo, oldName *model.CIStr, pos *ast.ColumnPosition) error {
+func (d *ddl) doModifyColumn(t *meta.Meta, job *model.Job, col *model.ColumnInfo, oldName *model.CIStr, pos *ast.ColumnPosition) (ver int64, _ error) {
 	tblInfo, err := getTableInfo(t, job, job.SchemaID)
 	if err != nil {
-		return errors.Trace(err)
+		return ver, errors.Trace(err)
 	}
 
 	oldCol := findCol(tblInfo.Columns, oldName.L)
 	if oldCol == nil || oldCol.State != model.StatePublic {
 		job.State = model.JobCancelled
-		return infoschema.ErrColumnNotExists.GenByArgs(oldName, tblInfo.Name)
+		return ver, infoschema.ErrColumnNotExists.GenByArgs(oldName, tblInfo.Name)
 	}
 
 	// Calculate column's new position.
 	oldPos, newPos := oldCol.Offset, oldCol.Offset
 	if pos.Tp == ast.ColumnPositionAfter {
 		if oldName.L == pos.RelativeColumn.Name.L {
-			// `alter table tableName modify column b int after b` will return ErrColumnNotExists.
+			// `alter table tableName modify column b int after b` will return ver,ErrColumnNotExists.
 			job.State = model.JobCancelled
-			return infoschema.ErrColumnNotExists.GenByArgs(oldName, tblInfo.Name)
+			return ver, infoschema.ErrColumnNotExists.GenByArgs(oldName, tblInfo.Name)
 		}
 
 		relative := findCol(tblInfo.Columns, pos.RelativeColumn.Name.L)
 		if relative == nil || relative.State != model.StatePublic {
 			job.State = model.JobCancelled
-			return infoschema.ErrColumnNotExists.GenByArgs(pos.RelativeColumn, tblInfo.Name)
+			return ver, infoschema.ErrColumnNotExists.GenByArgs(pos.RelativeColumn, tblInfo.Name)
 		}
 
 		if relative.Offset < oldPos {
@@ -513,16 +510,15 @@
 
 	originalState := job.SchemaState
 	job.SchemaState = model.StatePublic
-	ver, err := updateTableInfo(t, job, tblInfo, originalState)
-	if err != nil {
-		job.State = model.JobCancelled
-		return errors.Trace(err)
+	ver, err = updateTableInfo(t, job, tblInfo, originalState)
+	if err != nil {
+		job.State = model.JobCancelled
+		return ver, errors.Trace(err)
 	}
 
 	job.State = model.JobDone
 	job.BinlogInfo.AddTableInfo(ver, tblInfo)
-	return nil
->>>>>>> 76ece8ec
+	return ver, nil
 }
 
 func (d *ddl) updateColumn(t *meta.Meta, job *model.Job, newCol *model.ColumnInfo, oldColName *model.CIStr) (ver int64, _ error) {
