// Copyright 2017 PingCAP, Inc.
//
// Licensed under the Apache License, Version 2.0 (the "License");
// you may not use this file except in compliance with the License.
// You may obtain a copy of the License at
//
//     http://www.apache.org/licenses/LICENSE-2.0
//
// Unless required by applicable law or agreed to in writing, software
// distributed under the License is distributed on an "AS IS" BASIS,
// See the License for the specific language governing permissions and
// limitations under the License.

package json

import (
	"testing"

	. "github.com/pingcap/check"
)

var _ = Suite(&testJSONSuite{})

type testJSONSuite struct{}

func TestT(t *testing.T) {
	TestingT(t)
}

func (s *testJSONSuite) TestJSONSerde(c *C) {
<<<<<<< HEAD
=======
	var jsonNilValue = CreateJSON(nil)
	var jsonBoolValue = CreateJSON(true)
	var jsonDoubleValue = CreateJSON(3.24)
	var jsonStringValue = CreateJSON("hello, 世界")

>>>>>>> 762bdb77
	var jstr1 = `{"aaaaaaaaaaa": [1, "2", {"aa": "bb"}, 4.0], "bbbbbbbbbb": true, "ccccccccc": "d"}`
	j1, err := ParseFromString(jstr1)
	c.Assert(err, IsNil)

	var jstr2 = `[{"a": 1, "b": true}, 3, 3.5, "hello, world", null, true]`
	j2, err := ParseFromString(jstr2)
	c.Assert(err, IsNil)

	var testcses = []struct {
		In  JSON
		Out JSON
	}{
		{In: jsonNilValue, Out: jsonNilValue},
		{In: jsonBoolValue, Out: jsonBoolValue},
		{In: jsonDoubleValue, Out: jsonDoubleValue},
		{In: jsonStringValue, Out: jsonStringValue},
		{In: j1, Out: j1},
		{In: j2, Out: j2},
	}

	for _, s := range testcses {
		data := Serialize(s.In)
		t, err := Deserialize(data)
		c.Assert(err, IsNil)

		v1 := t.String()
		v2 := s.Out.String()
		c.Assert(v1, Equals, v2)
	}
}

func (s *testJSONSuite) TestParseFromString(c *C) {
	var jstr1 = `{"a": [1, "2", {"aa": "bb"}, 4, null], "b": true, "c": null}`

	j1, err := ParseFromString(jstr1)
	c.Assert(err, IsNil)

	var jstr2 = j1.String()
	c.Assert(jstr2, Equals, `{"a":[1,"2",{"aa":"bb"},4,null],"b":true,"c":null}`)
}

func (s *testJSONSuite) TestJSONType(c *C) {
	j1, err := ParseFromString(`{"a": "b"}`)
	c.Assert(err, IsNil)

	j2, err := ParseFromString(`["a", "b"]`)
	c.Assert(err, IsNil)

	j3, err := ParseFromString(`3`)
	c.Assert(err, IsNil)

	j4, err := ParseFromString(`3.0`)
	c.Assert(err, IsNil)

	j5, err := ParseFromString(`null`)
	c.Assert(err, IsNil)

	j6, err := ParseFromString(`true`)
	c.Assert(err, IsNil)

	var jList = []struct {
		In  JSON
		Out string
	}{
		{j1, "OBJECT"},
		{j2, "ARRAY"},
		{j3, "INTEGER"},
		{j4, "DOUBLE"},
		{j5, "NULL"},
		{j6, "BOOLEAN"},
	}

	for _, j := range jList {
		c.Assert(j.In.Type(), Equals, j.Out)
	}
}

func (s *testJSONSuite) TestCompareJSON(c *C) {
	var cmp int

	// compare two JSON boolean.
	jBool1, _ := ParseFromString(`true`)
	jBool2, _ := ParseFromString(`false`)
	cmp, _ = CompareJSON(jBool1, jBool2)
	c.Assert(cmp > 0, IsTrue)

	// compare two JSON ARRAY
	jArray1, _ := ParseFromString(`["a", "c"]`)
	jArray2, _ := ParseFromString(`["a", "b"]`)
	cmp, _ = CompareJSON(jArray1, jArray2)
	c.Assert(cmp > 0, IsTrue)

	// compare two JSON OBJECT
	jObject1, _ := ParseFromString(`{"a": "b"}`)
	jObject2, _ := ParseFromString(`{"a": "c"}`)
	cmp, _ = CompareJSON(jObject1, jObject2)
	c.Assert(cmp != 0, IsTrue)

	// compare two JSON string
	jString1, _ := ParseFromString(`"hello"`)
	jString2, _ := ParseFromString(`"hello, world"`)
	cmp, _ = CompareJSON(jString1, jString2)
	c.Assert(cmp < 0, IsTrue)

	// compare two JSON integer
	jInteger1, _ := ParseFromString(`3`)
	jInteger2, _ := ParseFromString(`5`)
	cmp, _ = CompareJSON(jInteger1, jInteger2)
	c.Assert(cmp < 0, IsTrue)

	jNull1, _ := ParseFromString(`null`)
	jNull2, _ := ParseFromString(`null`)
	cmp, _ = CompareJSON(jNull1, jNull2)
	c.Assert(cmp == 0, IsTrue)

	// compare two JSON with different types.
	cmp, _ = CompareJSON(jBool1, jArray1)
	c.Assert(cmp > 0, IsTrue)
	cmp, _ = CompareJSON(jArray1, jObject1)
	c.Assert(cmp > 0, IsTrue)
	cmp, _ = CompareJSON(jObject1, jString1)
	c.Assert(cmp > 0, IsTrue)
	cmp, _ = CompareJSON(jString1, jInteger1)
	c.Assert(cmp > 0, IsTrue)
	cmp, _ = CompareJSON(jInteger1, jNull1)
	c.Assert(cmp > 0, IsTrue)
}<|MERGE_RESOLUTION|>--- conflicted
+++ resolved
@@ -28,14 +28,11 @@
 }
 
 func (s *testJSONSuite) TestJSONSerde(c *C) {
-<<<<<<< HEAD
-=======
 	var jsonNilValue = CreateJSON(nil)
 	var jsonBoolValue = CreateJSON(true)
 	var jsonDoubleValue = CreateJSON(3.24)
 	var jsonStringValue = CreateJSON("hello, 世界")
 
->>>>>>> 762bdb77
 	var jstr1 = `{"aaaaaaaaaaa": [1, "2", {"aa": "bb"}, 4.0], "bbbbbbbbbb": true, "ccccccccc": "d"}`
 	j1, err := ParseFromString(jstr1)
 	c.Assert(err, IsNil)
